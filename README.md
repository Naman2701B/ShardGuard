--- conflicted
+++ resolved
@@ -73,6 +73,7 @@
 #### Using Google Gemini (Remote Models)
 
 1. **Get a Gemini API key**:
+
    - Visit [Google AI Studio](https://aistudio.google.com/)
    - Create an API key
 
@@ -105,23 +106,18 @@
 # Use custom Ollama URL
 shardguard plan "Your prompt" --provider ollama --ollama-url http://localhost:11434
 
-<<<<<<< HEAD
-# Using Ollama (requires ollama serve)
-shardguard plan --model llama3.2:latest "Your prompt here"
-=======
 # Pass Gemini API key directly (not recommended for security)
 shardguard plan "Your prompt" --provider gemini --gemini-api-key "your-key"
->>>>>>> 7eb97190
 ```
 
 ## Configuration
 
 ### Available Models
 
-| Provider | Models | Notes |
-|----------|--------|-------|
+| Provider   | Models                                                                     | Notes                    |
+| ---------- | -------------------------------------------------------------------------- | ------------------------ |
 | **Gemini** | `gemini-2.0-flash-exp` (default)<br>`gemini-1.5-pro`<br>`gemini-1.5-flash` | Remote, requires API key |
-| **Ollama** | `llama3.2` (default)<br>`llama3.1`<br>`codellama`<br>`mistral` | Local, free |
+| **Ollama** | `llama3.2` (default)<br>`llama3.1`<br>`codellama`<br>`mistral`             | Local, free              |
 
 ## Development
 
